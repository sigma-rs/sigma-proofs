--- conflicted
+++ resolved
@@ -71,181 +71,6 @@
     Ok(vectors)
 }
 
-<<<<<<< HEAD
-=======
-#[allow(non_snake_case)]
-fn discrete_logarithm<G: SRandom + Group + GroupEncoding>(
-    rng: &mut (impl Rng + CryptoRng),
-) -> (Preimage<G>, Vec<G::Scalar>) {
-    let mut morphismp: Preimage<G> = Preimage::new();
-
-    let scalars = morphismp.allocate_scalars(1);
-    let var_x = scalars[0];
-
-    let points = morphismp.allocate_elements(2);
-    let (var_G, var_X) = (points[0], points[1]);
-
-    morphismp.append_equation(var_X, &[(var_x, var_G)]);
-
-    let G = G::generator();
-    morphismp.assign_elements(&[(var_G, G)]);
-
-    let x = G::srandom(rng);
-    let X = G * x;
-    assert!(vec![X] == morphismp.morphism.evaluate(&[x]));
-    morphismp.assign_elements(&[(var_X, X)]);
-    (morphismp, vec![x])
-}
-
-#[allow(non_snake_case)]
-fn dleq<G: Group + GroupEncoding + SRandom>(
-    rng: &mut (impl Rng + CryptoRng),
-) -> (Preimage<G>, Vec<G::Scalar>) {
-    let mut morphismp: Preimage<G> = Preimage::new();
-
-    let G = G::generator();
-    let x = G::srandom(rng);
-    let H = G::prandom(rng);
-    let X = G * x;
-    let Y = H * x;
-
-    let scalars = morphismp.allocate_scalars(1);
-    let var_x = scalars[0];
-
-    let points = morphismp.allocate_elements(4);
-    let (var_G, var_H, var_X, var_Y) = (points[0], points[1], points[2], points[3]);
-
-    morphismp.assign_elements(&[(var_G, G), (var_H, H), (var_X, X), (var_Y, Y)]);
-    morphismp.append_equation(var_X, &[(var_x, var_G)]);
-    morphismp.append_equation(var_Y, &[(var_x, var_H)]);
-
-    assert!(vec![X, Y] == morphismp.morphism.evaluate(&[x]));
-    (morphismp, vec![x])
-}
-
-#[allow(non_snake_case)]
-fn pedersen_commitment<G: Group + GroupEncoding + SRandom>(
-    rng: &mut (impl Rng + CryptoRng),
-) -> (Preimage<G>, Vec<G::Scalar>) {
-    let mut morphismp: Preimage<G> = Preimage::new();
-
-    let G = G::generator();
-    let H = G::prandom(rng);
-    let x = G::srandom(rng);
-    let r = G::srandom(rng);
-    let witness = vec![x, r];
-
-    let C = G * x + H * r;
-
-    let scalars = morphismp.allocate_scalars(2);
-    let (var_x, var_r) = (scalars[0], scalars[1]);
-
-    let points = morphismp.allocate_elements(3);
-    let (var_G, var_H, var_C) = (points[0], points[1], points[2]);
-
-    morphismp.assign_elements(&[(var_H, H), (var_G, G), (var_C, C)]);
-    morphismp.append_equation(var_C, &[(var_x, var_G), (var_r, var_H)]);
-
-    assert!(vec![C] == morphismp.morphism.evaluate(&witness));
-    (morphismp, witness)
-}
-
-#[allow(non_snake_case)]
-fn pedersen_commitment_dleq<G: Group + GroupEncoding + SRandom>(
-    rng: &mut (impl Rng + CryptoRng),
-) -> (Preimage<G>, Vec<G::Scalar>) {
-    let mut morphismp: Preimage<G> = Preimage::new();
-
-    let generators: Vec<G> = vec![
-        G::prandom(rng),
-        G::prandom(rng),
-        G::prandom(rng),
-        G::prandom(rng),
-    ];
-
-    let witness: Vec<G::Scalar> = vec![G::srandom(rng), G::srandom(rng)];
-
-    let X = msm_pr::<G>(&witness, &[generators[0], generators[1]]);
-    let Y = msm_pr::<G>(&witness, &[generators[2], generators[3]]);
-
-    let scalars = morphismp.allocate_scalars(2);
-    let (var_x, var_r) = (scalars[0], scalars[1]);
-
-    let points = morphismp.allocate_elements(6);
-    let var_Gs = (points[0], points[1], points[2], points[3]);
-    let (var_X, var_Y) = (points[4], points[5]);
-
-    morphismp.assign_elements(&[
-        (var_Gs.0, generators[0]),
-        (var_Gs.1, generators[1]),
-        (var_Gs.2, generators[2]),
-        (var_Gs.3, generators[3]),
-    ]);
-    morphismp.assign_elements(&[(var_X, X), (var_Y, Y)]);
-
-    morphismp.append_equation(var_X, &[(var_x, var_Gs.0), (var_r, var_Gs.1)]);
-    morphismp.append_equation(var_Y, &[(var_x, var_Gs.2), (var_r, var_Gs.3)]);
-
-    assert!(vec![X, Y] == morphismp.morphism.evaluate(&witness));
-    (morphismp, witness)
-}
-
-#[allow(non_snake_case)]
-fn bbs_blind_commitment_computation<G: Group + GroupEncoding + SRandom>(
-    rng: &mut (impl Rng + CryptoRng),
-) -> (Preimage<G>, Vec<G::Scalar>) {
-    let mut morphismp: Preimage<G> = Preimage::new();
-
-    // length (committed_messages)
-    let M = 3;
-    // BBS.create_generators(M + 1, "BLIND_" || api_id)
-    let (Q_2, J_1, J_2, J_3) = (
-        G::prandom(rng),
-        G::prandom(rng),
-        G::prandom(rng),
-        G::prandom(rng),
-    );
-    // BBS.messages_to_scalars(committed_messages,  api_id)
-    let (msg_1, msg_2, msg_3) = (G::srandom(rng), G::srandom(rng), G::srandom(rng));
-
-    // these are computed before the proof in the specification
-    let secret_prover_blind = G::srandom(rng);
-    let C = Q_2 * secret_prover_blind + J_1 * msg_1 + J_2 * msg_2 + J_3 * msg_3;
-
-    // This is the part that needs to be changed in the specification of blind bbs.
-    let scalars = morphismp.allocate_scalars(M + 1);
-    let (var_secret_prover_blind, var_msg_1, var_msg_2, var_msg_3) =
-        (scalars[0], scalars[1], scalars[2], scalars[3]);
-
-    let points = morphismp.allocate_elements(M + 2);
-    let (var_Q_2, var_J_1, var_J_2, var_J_3) = (points[0], points[1], points[2], points[3]);
-    let var_C = points[M + 1];
-
-    morphismp.assign_elements(&[
-        (var_Q_2, Q_2),
-        (var_J_1, J_1),
-        (var_J_2, J_2),
-        (var_J_3, J_3),
-        (var_C, C),
-    ]);
-
-    morphismp.append_equation(
-        var_C,
-        &[
-            (var_secret_prover_blind, var_Q_2),
-            (var_msg_1, var_J_1),
-            (var_msg_2, var_J_2),
-            (var_msg_3, var_J_3),
-        ],
-    );
-
-    let witness = vec![secret_prover_blind, msg_1, msg_2, msg_3];
-
-    assert!(vec![C] == morphismp.morphism.evaluate(&witness));
-    (morphismp, witness)
-}
-
->>>>>>> 608b20c2
 /// This part tests the implementation of the SigmaProtocol trait for the
 /// SchnorrProtocol structure as well as the Fiat-Shamir NISigmaProtocol transform
 #[allow(non_snake_case)]
