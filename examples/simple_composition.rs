//! OR-proof composition example.

use curve25519_dalek::ristretto::RistrettoPoint;
use curve25519_dalek::scalar::Scalar;
use group::Group;
use rand::rngs::OsRng;
use sigma_rs::{
    codec::Shake128DuplexSponge,
    composition::{ComposedRelation, ComposedWitness},
    errors::Error,
    LinearRelation, Nizk,
};

type G = RistrettoPoint;
type ProofResult<T> = Result<T, Error>;

/// Create an OR relation between two statements:
/// 1. Knowledge of discrete log: P1 = x1 * G
/// 2. Knowledge of DLEQ: (P2 = x2 * G, Q = x2 * H)
#[allow(non_snake_case)]
fn create_relation(P1: G, P2: G, Q: G, H: G) -> ComposedRelation<G> {
    // First relation: discrete logarithm P1 = x1 * G
    let mut rel1 = LinearRelation::<G>::new();
    let x1 = rel1.allocate_scalar();
    let G1 = rel1.allocate_element();
    let P1_var = rel1.allocate_eq(x1 * G1);
    rel1.set_element(G1, G::generator());
    rel1.set_element(P1_var, P1);

    // Second relation: DLEQ (P2 = x2 * G, Q = x2 * H)
    let mut rel2 = LinearRelation::<G>::new();
    let x2 = rel2.allocate_scalar();
    let G2 = rel2.allocate_element();
    let H_var = rel2.allocate_element();
    let P2_var = rel2.allocate_eq(x2 * G2);
    let Q_var = rel2.allocate_eq(x2 * H_var);
    rel2.set_element(G2, G::generator());
    rel2.set_element(H_var, H);
    rel2.set_element(P2_var, P2);
    rel2.set_element(Q_var, Q);

    // Compose into OR protocol
    let proto1 = ComposedRelation::from(rel1);
    let proto2 = ComposedRelation::from(rel2);
    ComposedRelation::Or(vec![proto1, proto2])
}

/// Prove knowledge of one of the witnesses (we know x2 for the DLEQ)
#[allow(non_snake_case)]
fn prove(P1: G, x2: Scalar, H: G) -> ProofResult<Vec<u8>> {
    // Compute public values
    let P2 = G::generator() * x2;
    let Q = H * x2;

<<<<<<< HEAD
    let protocol = create_relation(P1, P2, Q, H);
    let witness = ProtocolWitness::from((1, ProtocolWitness::Simple(vec![x2])));
    let nizk = NISigmaProtocol::<_, ShakeCodec<G>>::new(b"or_proof_example", protocol);
=======
    let instance = create_relation(P1, P2, Q, H);
    let witness = ComposedWitness::Or(1, vec![ComposedWitness::Simple(vec![x2])]);
    let nizk = Nizk::<_, Shake128DuplexSponge<G>>::new(b"or_proof_example", instance);
>>>>>>> 83f20f72

    nizk.prove_batchable(&witness, &mut OsRng)
}

/// Verify an OR proof given the public values
#[allow(non_snake_case)]
fn verify(P1: G, P2: G, Q: G, H: G, proof: &[u8]) -> ProofResult<()> {
    let protocol = create_relation(P1, P2, Q, H);
    let nizk = Nizk::<_, Shake128DuplexSponge<G>>::new(b"or_proof_example", protocol);

    nizk.verify_batchable(proof)
}

#[allow(non_snake_case)]
fn main() {
    // Setup: We don't know x1, but we do know x2
    let x1 = Scalar::random(&mut OsRng);
    let x2 = Scalar::random(&mut OsRng);
    let H = G::random(&mut OsRng);

    // Compute public values
    let P1 = G::generator() * x1; // We don't actually know x1 in the proof
    let P2 = G::generator() * x2; // We know x2
    let Q = H * x2; // Q = x2 * H

    println!("OR-proof example: Proving knowledge of x1 OR x2");
    println!("(We only know x2, not x1)");

    match prove(P1, x2, H) {
        Ok(proof) => {
            println!("Proof generated successfully");
            println!("Proof (hex): {}", hex::encode(&proof));

            // Verify the proof
            match verify(P1, P2, Q, H, &proof) {
                Ok(()) => println!("✓ Proof verified successfully!"),
                Err(e) => println!("✗ Proof verification failed: {e:?}"),
            }
        }
        Err(e) => println!("✗ Failed to generate proof: {e:?}"),
    }
}<|MERGE_RESOLUTION|>--- conflicted
+++ resolved
@@ -52,15 +52,9 @@
     let P2 = G::generator() * x2;
     let Q = H * x2;
 
-<<<<<<< HEAD
-    let protocol = create_relation(P1, P2, Q, H);
-    let witness = ProtocolWitness::from((1, ProtocolWitness::Simple(vec![x2])));
-    let nizk = NISigmaProtocol::<_, ShakeCodec<G>>::new(b"or_proof_example", protocol);
-=======
     let instance = create_relation(P1, P2, Q, H);
-    let witness = ComposedWitness::Or(1, vec![ComposedWitness::Simple(vec![x2])]);
+    let witness = ComposedWitness::from((1, ComposedWitness::Simple(vec![x2])));
     let nizk = Nizk::<_, Shake128DuplexSponge<G>>::new(b"or_proof_example", instance);
->>>>>>> 83f20f72
 
     nizk.prove_batchable(&witness, &mut OsRng)
 }
