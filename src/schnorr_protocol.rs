--- conflicted
+++ resolved
@@ -5,15 +5,10 @@
 //! through a group morphism abstraction (see Maurer09).
 
 use crate::errors::ProofError;
-use crate::group_morphism::{GroupMorphismPreimage, PointVar, ScalarVar};
+use crate::group_morphism::GroupMorphismPreimage;
 use crate::{
-<<<<<<< HEAD
-    group_serialization::*, CompactProtocol, GroupMorphismPreimage, ProofError, SigmaProtocol,
-    SigmaProtocolSimulator,
-=======
     group_serialization::*,
     traits::{CompactProtocol, SigmaProtocol, SigmaProtocolSimulator},
->>>>>>> f9025ee5
 };
 
 use ff::{Field, PrimeField};
@@ -375,16 +370,12 @@
         rng: &mut (impl RngCore + CryptoRng),
     ) -> (Self::Commitment, Self::Response) {
         let mut response = Vec::new();
-<<<<<<< HEAD
         // FIXME: This repeats the same element over and over, which was probably not the
         // intention.
-        response.extend(iter::repeat(G::Scalar::random(rng)).take(self.scalars_nb()));
-=======
         response.extend(std::iter::repeat_n(
             G::Scalar::random(rng),
             self.scalars_nb(),
         ));
->>>>>>> f9025ee5
         let commitment = self.get_commitment(challenge, &response).unwrap();
         (commitment, response)
     }
