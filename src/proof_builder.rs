//! # Proof Builder for Sigma Protocols
//!
//! This module defines the [`ProofBuilder`] struct, a high-level utility that simplifies
//! the construction and interaction with zero-knowledge proofs based on Sigma protocols.
//!
//! It abstracts over the underlying Schnorr protocol, Fiat-Shamir transformation,
//! and serialization concerns, making it easier to create proofs from linear
//! relations over cryptographic groups.
//!
//! ## Features
//! - Allocates scalar and point variables for constructing group equations.
//! - Appends equations representing statements to be proven.
//! - Supports element assignment to statement variables.
//! - Offers one-shot `prove` and `verify` methods.

use crate::{codec::ShakeCodec, NISigmaProtocol, SchnorrProtocol};

<<<<<<< HEAD
/// An alias for a [`SchnorrProtocol`] over a [`GroupMorphismPreimage`] and applies
/// the Fiat-Shamir transform via [`NISigmaProtocol`].
///
/// # Type Parameters
/// - `G`: A group that implements both [`Group`] and [`GroupEncoding`].
///
/// [`GroupMorphismPreimage`]: crate::GroupMorphismPreimage
pub type NISchnorr<G> = NISigmaProtocol<SchnorrProtocol<G>, ShakeCodec<G>, G>;
=======
use crate::codec::ShakeCodec;
use crate::errors::ProofError;
use crate::fiat_shamir::NISigmaProtocol;
use crate::group_morphism::{PointVar, ScalarVar};
use crate::schnorr_protocol::SchnorrProtocol;

/// A builder that helps construct Sigma proofs for linear group relations.
///
/// This struct wraps a [`SchnorrProtocol`] over a [`GroupMorphismPreimage`] and applies
/// the Fiat-Shamir transform via [`NISigmaProtocol`]. It provides a user-friendly API
/// for allocating variables, defining statements, and generating proofs.
///
/// # Type Parameters
/// - `G`: A group that implements both [`Group`] and [`GroupEncoding`].
pub struct ProofBuilder<G>
where
    G: Group + GroupEncoding,
{
    /// The underlying Sigma protocol instance with Fiat-Shamir transformation applied.
    pub protocol: NISigmaProtocol<SchnorrProtocol<G>, ShakeCodec<G>, G>,
}

impl<G> ProofBuilder<G>
where
    G: Group + GroupEncoding,
    ShakeCodec<G>: Clone,
{
    /// Creates a new proof builder with a Schnorr protocol instance using the given domain separator.
    pub fn new(domain_sep: &[u8]) -> Self {
        let schnorr_protocol = SchnorrProtocol::<G>::new();
        let protocol = NISigmaProtocol::<SchnorrProtocol<G>, ShakeCodec<G>, G>::new(
            domain_sep,
            schnorr_protocol,
        );
        Self { protocol }
    }

    /// Adds a new equation to the proof statement of the form:
    /// `lhs = Σ (scalar_i * point_i)`
    ///
    /// # Parameters
    /// - `lhs`: The [`PointVar`] index representing the left-hand group element.
    /// - `rhs`: A list of (scalar variable, point variable) tuples for the linear combination.
    pub fn append_equation(&mut self, lhs: PointVar, rhs: &[(ScalarVar, PointVar)]) {
        self.protocol.sigmap.append_equation(lhs, rhs);
    }

    /// Allocates `n` scalar variables for use in the proof.
    ///
    /// Returns a vector of [`ScalarVar`] indices.
    pub fn allocate_scalars(&mut self, n: usize) -> Vec<ScalarVar> {
        self.protocol.sigmap.allocate_scalars(n)
    }

    /// Allocates `n` point variables (group elements) for use in the proof.
    ///
    /// Returns a vector of [`PointVar`] indices.
    pub fn allocate_elements(&mut self, n: usize) -> Vec<PointVar> {
        self.protocol.sigmap.allocate_elements(n)
    }

    /// Assigns specific group elements to point variables (indices).
    ///
    /// # Parameters
    /// - `elements`: A list of `(PointVar, GroupElement)` pairs.
    pub fn set_elements(&mut self, elements: &[(PointVar, G)]) {
        self.protocol.sigmap.set_elements(elements);
    }

    /// Returns the expected group element results (`lhs`) of the current equations.
    ///
    /// This corresponds to the image values of the equations under the morphism.
    pub fn image(&self) -> Vec<G> {
        self.protocol.sigmap.image()
    }

    /// Generates a non-interactive zero-knowledge proof for the current statement using the given witness.
    ///
    /// # Parameters
    /// - `witness`: A list of scalars (one per allocated scalar variable).
    /// - `rng`: A random number generator.
    ///
    /// # Returns
    /// A serialized proof as a vector of bytes in batchable ('commitment', 'response') format.
    pub fn prove(
        &mut self,
        witness: &[<G as Group>::Scalar],
        rng: &mut (impl RngCore + CryptoRng),
    ) -> Result<Vec<u8>, ProofError> {
        let witness_tmp = witness.to_vec();
        self.protocol.prove_batchable(&witness_tmp, rng)
    }

    /// Verifies a serialized batchable proof against the current statement.
    ///
    /// # Parameters
    /// - `proof`: A byte slice containing the serialized batchable proof.
    ///
    /// # Returns
    /// `Ok(())` if the proof is valid, or a [`ProofError`] if verification fails.
    pub fn verify(&mut self, proof: &[u8]) -> Result<(), ProofError> {
        self.protocol.verify_batchable(proof)
    }

    /// Generates a compact proof for the current statement using the given witness.
    ///
    /// # Parameters
    /// - `witness`: A list of scalars (one per allocated scalar variable).
    /// - `rng`: A random number generator.
    ///
    /// # Returns
    /// A serialized proof as a vector of bytes in compact ('challenge', 'response') format.
    pub fn prove_compact(
        &mut self,
        witness: &[<G as Group>::Scalar],
        rng: &mut (impl RngCore + CryptoRng),
    ) -> Result<Vec<u8>, ProofError> {
        let witness_tmp = witness.to_vec();
        self.protocol.prove_compact(&witness_tmp, rng)
    }

    /// Verifies a serialized compact proof against the current statement.
    ///
    /// # Parameters
    /// - `proof`: A byte slice containing the serialized compact proof.
    ///
    /// # Returns
    /// `Ok(())` if the proof is valid, or a [`ProofError`] if verification fails.
    pub fn verify_compact(&mut self, proof: &[u8]) -> Result<(), ProofError> {
        self.protocol.verify_compact(proof)
    }
}
>>>>>>> f9025ee5
<|MERGE_RESOLUTION|>--- conflicted
+++ resolved
@@ -13,9 +13,8 @@
 //! - Supports element assignment to statement variables.
 //! - Offers one-shot `prove` and `verify` methods.
 
-use crate::{codec::ShakeCodec, NISigmaProtocol, SchnorrProtocol};
+use crate::{codec::ShakeCodec, fiat_shamir::NISigmaProtocol, schnorr_protocol::SchnorrProtocol};
 
-<<<<<<< HEAD
 /// An alias for a [`SchnorrProtocol`] over a [`GroupMorphismPreimage`] and applies
 /// the Fiat-Shamir transform via [`NISigmaProtocol`].
 ///
@@ -23,138 +22,4 @@
 /// - `G`: A group that implements both [`Group`] and [`GroupEncoding`].
 ///
 /// [`GroupMorphismPreimage`]: crate::GroupMorphismPreimage
-pub type NISchnorr<G> = NISigmaProtocol<SchnorrProtocol<G>, ShakeCodec<G>, G>;
-=======
-use crate::codec::ShakeCodec;
-use crate::errors::ProofError;
-use crate::fiat_shamir::NISigmaProtocol;
-use crate::group_morphism::{PointVar, ScalarVar};
-use crate::schnorr_protocol::SchnorrProtocol;
-
-/// A builder that helps construct Sigma proofs for linear group relations.
-///
-/// This struct wraps a [`SchnorrProtocol`] over a [`GroupMorphismPreimage`] and applies
-/// the Fiat-Shamir transform via [`NISigmaProtocol`]. It provides a user-friendly API
-/// for allocating variables, defining statements, and generating proofs.
-///
-/// # Type Parameters
-/// - `G`: A group that implements both [`Group`] and [`GroupEncoding`].
-pub struct ProofBuilder<G>
-where
-    G: Group + GroupEncoding,
-{
-    /// The underlying Sigma protocol instance with Fiat-Shamir transformation applied.
-    pub protocol: NISigmaProtocol<SchnorrProtocol<G>, ShakeCodec<G>, G>,
-}
-
-impl<G> ProofBuilder<G>
-where
-    G: Group + GroupEncoding,
-    ShakeCodec<G>: Clone,
-{
-    /// Creates a new proof builder with a Schnorr protocol instance using the given domain separator.
-    pub fn new(domain_sep: &[u8]) -> Self {
-        let schnorr_protocol = SchnorrProtocol::<G>::new();
-        let protocol = NISigmaProtocol::<SchnorrProtocol<G>, ShakeCodec<G>, G>::new(
-            domain_sep,
-            schnorr_protocol,
-        );
-        Self { protocol }
-    }
-
-    /// Adds a new equation to the proof statement of the form:
-    /// `lhs = Σ (scalar_i * point_i)`
-    ///
-    /// # Parameters
-    /// - `lhs`: The [`PointVar`] index representing the left-hand group element.
-    /// - `rhs`: A list of (scalar variable, point variable) tuples for the linear combination.
-    pub fn append_equation(&mut self, lhs: PointVar, rhs: &[(ScalarVar, PointVar)]) {
-        self.protocol.sigmap.append_equation(lhs, rhs);
-    }
-
-    /// Allocates `n` scalar variables for use in the proof.
-    ///
-    /// Returns a vector of [`ScalarVar`] indices.
-    pub fn allocate_scalars(&mut self, n: usize) -> Vec<ScalarVar> {
-        self.protocol.sigmap.allocate_scalars(n)
-    }
-
-    /// Allocates `n` point variables (group elements) for use in the proof.
-    ///
-    /// Returns a vector of [`PointVar`] indices.
-    pub fn allocate_elements(&mut self, n: usize) -> Vec<PointVar> {
-        self.protocol.sigmap.allocate_elements(n)
-    }
-
-    /// Assigns specific group elements to point variables (indices).
-    ///
-    /// # Parameters
-    /// - `elements`: A list of `(PointVar, GroupElement)` pairs.
-    pub fn set_elements(&mut self, elements: &[(PointVar, G)]) {
-        self.protocol.sigmap.set_elements(elements);
-    }
-
-    /// Returns the expected group element results (`lhs`) of the current equations.
-    ///
-    /// This corresponds to the image values of the equations under the morphism.
-    pub fn image(&self) -> Vec<G> {
-        self.protocol.sigmap.image()
-    }
-
-    /// Generates a non-interactive zero-knowledge proof for the current statement using the given witness.
-    ///
-    /// # Parameters
-    /// - `witness`: A list of scalars (one per allocated scalar variable).
-    /// - `rng`: A random number generator.
-    ///
-    /// # Returns
-    /// A serialized proof as a vector of bytes in batchable ('commitment', 'response') format.
-    pub fn prove(
-        &mut self,
-        witness: &[<G as Group>::Scalar],
-        rng: &mut (impl RngCore + CryptoRng),
-    ) -> Result<Vec<u8>, ProofError> {
-        let witness_tmp = witness.to_vec();
-        self.protocol.prove_batchable(&witness_tmp, rng)
-    }
-
-    /// Verifies a serialized batchable proof against the current statement.
-    ///
-    /// # Parameters
-    /// - `proof`: A byte slice containing the serialized batchable proof.
-    ///
-    /// # Returns
-    /// `Ok(())` if the proof is valid, or a [`ProofError`] if verification fails.
-    pub fn verify(&mut self, proof: &[u8]) -> Result<(), ProofError> {
-        self.protocol.verify_batchable(proof)
-    }
-
-    /// Generates a compact proof for the current statement using the given witness.
-    ///
-    /// # Parameters
-    /// - `witness`: A list of scalars (one per allocated scalar variable).
-    /// - `rng`: A random number generator.
-    ///
-    /// # Returns
-    /// A serialized proof as a vector of bytes in compact ('challenge', 'response') format.
-    pub fn prove_compact(
-        &mut self,
-        witness: &[<G as Group>::Scalar],
-        rng: &mut (impl RngCore + CryptoRng),
-    ) -> Result<Vec<u8>, ProofError> {
-        let witness_tmp = witness.to_vec();
-        self.protocol.prove_compact(&witness_tmp, rng)
-    }
-
-    /// Verifies a serialized compact proof against the current statement.
-    ///
-    /// # Parameters
-    /// - `proof`: A byte slice containing the serialized compact proof.
-    ///
-    /// # Returns
-    /// `Ok(())` if the proof is valid, or a [`ProofError`] if verification fails.
-    pub fn verify_compact(&mut self, proof: &[u8]) -> Result<(), ProofError> {
-        self.protocol.verify_compact(proof)
-    }
-}
->>>>>>> f9025ee5
+pub type NISchnorr<G> = NISigmaProtocol<SchnorrProtocol<G>, ShakeCodec<G>, G>;