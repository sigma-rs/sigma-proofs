//! # Linear Maps and Relations Handling.
//!
//! This module provides utilities for describing and manipulating **linear group linear maps**,
//! supporting sigma protocols over group-based statements (e.g., discrete logarithms, DLEQ proofs). See Maurer09.
//!
//! It includes:
//! - [`LinearCombination`]: a sparse representation of scalar multiplication relations.
//! - [`LinearMap`]: a collection of linear combinations acting on group elements.
//! - [`LinearRelation`]: a higher-level structure managing linear maps and their associated images.

/// Implementations of conversion operations such as From and FromIterator for var and term types.
mod convert;
/// Implementations of core ops for the linear combination types.
mod ops;

/// Implementation of canonical linear relation.
mod canonical;
pub use canonical::CanonicalLinearRelation;

/// Collections for group elements and scalars, used in the linear maps.
pub(crate) mod collections;
pub use collections::{GroupMap, ScalarAssignments, ScalarMap};

use alloc::vec::Vec;
use collections::{UnassignedGroupVarError, UnassignedScalarVarError};
use core::iter;
use core::marker::PhantomData;

use ff::Field;
use group::prime::PrimeGroup;

use crate::codec::Shake128DuplexSponge;
use crate::errors::{Error, InvalidInstance};
use crate::group::msm::VariableMultiScalarMul;
use crate::Nizk;

/// A wrapper representing an reference for a scalar variable.
///
/// Used to reference scalars in sparse linear combinations.
#[derive(Debug, PartialEq, Eq)]
pub struct ScalarVar<G>(usize, PhantomData<G>);

impl<G> ScalarVar<G> {
    // QUESTION: Should I mark this method as deprecated? It currently leaks the internal
    // representation of the variable and may not be stable. It's not clear what valid use cases
    // there are for this index.
    pub fn index(&self) -> usize {
        self.0
    }
}

// Implement copy and clone for all G
impl<G> Copy for ScalarVar<G> {}
impl<G> Clone for ScalarVar<G> {
    fn clone(&self) -> Self {
        *self
    }
}

impl<G> core::hash::Hash for ScalarVar<G> {
    fn hash<H: core::hash::Hasher>(&self, state: &mut H) {
        self.0.hash(state)
    }
}

/// A wrapper representing a reference for a group element (i.e. elliptic curve point).
///
/// Used to reference group elements in sparse linear combinations.
#[derive(Debug, PartialEq, Eq)]
pub struct GroupVar<G>(usize, PhantomData<G>);

impl<G> GroupVar<G> {
    pub fn index(&self) -> usize {
        self.0
    }
}

// Implement copy and clone for all G
impl<G> Copy for GroupVar<G> {}
impl<G> Clone for GroupVar<G> {
    fn clone(&self) -> Self {
        *self
    }
}

impl<G> core::hash::Hash for GroupVar<G> {
    fn hash<H: core::hash::Hasher>(&self, state: &mut H) {
        self.0.hash(state)
    }
}

#[derive(Copy, Clone, Debug, Hash, PartialEq, Eq)]
pub enum ScalarTerm<G> {
    Var(ScalarVar<G>),
    Unit,
}

impl<G: PrimeGroup> ScalarTerm<G> {
    // TODO: Move this function onto ScalarMap instead? Maybe ScalarMap should have an associated
    // valuation function.
    fn value(
        self,
        scalars: &impl ScalarAssignments<G>,
    ) -> Result<G::Scalar, UnassignedScalarVarError> {
        Ok(match self {
            Self::Var(var) => scalars.get(var)?,
            Self::Unit => G::Scalar::ONE,
        })
    }
}

/// A term in a linear combination, representing `scalar * elem`.
#[derive(Copy, Clone, Debug, Hash, PartialEq, Eq)]
pub struct Term<G> {
    scalar: ScalarTerm<G>,
    elem: GroupVar<G>,
}

#[derive(Copy, Clone, Debug)]
pub struct Weighted<T, F> {
    pub term: T,
    pub weight: F,
}

#[derive(Clone, Debug)]
pub struct Sum<T>(Vec<T>);

impl<T> Sum<T> {
    /// Access the terms of the sum as slice reference.
    pub fn terms(&self) -> &[T] {
        &self.0
    }
}

impl<T> core::iter::Sum<T> for Sum<T> {
    /// Add a bunch of `T` to yield a `Sum<T>`
    fn sum<I>(iter: I) -> Self
    where
        I: Iterator<Item = T>,
    {
        Self(iter.collect())
    }
}

/// Represents a sparse linear combination of scalars and group elements.
///
/// For example, it can represent an equation like:
/// `w_1 * (s_1 * P_1) + w_2 * (s_2 * P_2) + ... + w_n * (s_n * P_n)`
///
/// where:
/// - `(s_i * P_i)` are the terms, with `s_i` scalars (referenced by `scalar_vars`) and `P_i` group elements (referenced by `element_vars`).
/// - `w_i` are the constant weight scalars
pub type LinearCombination<G> = Sum<Weighted<Term<G>, <G as group::Group>::Scalar>>;

/// A LinearMap represents a list of linear combinations over group elements.
///
/// It supports dynamic allocation of scalars and elements,
/// and evaluates by performing multi-scalar multiplications.
#[derive(Clone, Default, Debug)]
pub struct LinearMap<G: PrimeGroup> {
    /// The set of linear combination constraints (equations).
    pub linear_combinations: Vec<LinearCombination<G>>,
    /// The list of group elements referenced in the linear map.
    ///
    /// Uninitialized group elements are presented with `None`.
    pub group_elements: GroupMap<G>,
    /// The total number of scalar variables allocated.
    pub num_scalars: usize,
    /// The total number of group element variables allocated.
    pub num_elements: usize,
}

impl<G: PrimeGroup> LinearMap<G> {
    /// Creates a new empty [`LinearMap`].
    ///
    /// # Returns
    ///
    /// A [`LinearMap`] instance with empty linear combinations and group elements,
    /// and zero allocated scalars and elements.
    pub fn new() -> Self {
        Self {
            linear_combinations: Vec::new(),
            group_elements: GroupMap::default(),
            num_scalars: 0,
            num_elements: 0,
        }
    }

    /// Returns the number of constraints (equations) in this linear map.
    pub fn num_constraints(&self) -> usize {
        self.linear_combinations.len()
    }

    /// Adds a new linear combination constraint to the linear map.
    ///
    /// # Parameters
    /// - `lc`: The [`LinearCombination`] to add.
    pub fn append(&mut self, lc: LinearCombination<G>) {
        self.linear_combinations.push(lc);
    }

    /// Evaluates all linear combinations in the linear map with the provided scalars.
    ///
    /// # Parameters
    /// - `scalars`: A slice of scalar values corresponding to the scalar variables.
    ///
    /// # Returns
    ///
    /// A vector of group elements, each being the result of evaluating one linear combination with the scalars.
    pub fn evaluate(&self, scalars: impl ScalarAssignments<G>) -> Result<Vec<G>, Error> {
        self.linear_combinations
            .iter()
            .map(|lc| {
                // TODO: The multiplication by the (public) weight is potentially wasteful in the
                // weight is most commonly 1, but multiplication is constant time.
                let weighted_coefficients =
                    lc.0.iter()
                        .map(|weighted| {
                            weighted
                                .term
                                .scalar
                                .value(&scalars)
                                .map(|scalar| scalar * weighted.weight)
                        })
                        .collect::<Result<Vec<_>, UnassignedScalarVarError>>()?;
                let elements =
                    lc.0.iter()
                        .map(|weighted| self.group_elements.get(weighted.term.elem))
                        .collect::<Result<Vec<_>, _>>()?;
                Ok(G::msm(&weighted_coefficients, &elements))
            })
            .collect()
    }
}

/// A wrapper struct coupling a [`LinearMap`] with the corresponding expected output (image) elements.
///
/// This structure represents the *preimage problem* for a group linear map: given a set of scalar inputs,
/// determine whether their image under the linear map matches a target set of group elements.
///
/// Internally, the constraint system is defined through:
/// - A list of group elements and linear equations (held in the [`LinearMap`] field),
/// - A list of [`GroupVar`] references (`image`) that specify the expected output for each constraint.
#[derive(Clone, Default, Debug)]
pub struct LinearRelation<G: PrimeGroup> {
    /// The underlying linear map describing the structure of the statement.
    pub linear_map: LinearMap<G>,
    /// References pointing to elements representing the "target" images for each constraint.
    pub image: Vec<GroupVar<G>>,
}

impl<G: PrimeGroup> LinearRelation<G> {
    /// Create a new empty [`LinearRelation`].
    pub fn new() -> Self {
        Self {
            linear_map: LinearMap::new(),
            image: Vec::new(),
        }
    }

    /// Adds a new equation to the statement of the form:
    /// `lhs = Σ weight_i * (scalar_i * point_i)`.
    ///
    /// # Parameters
    /// - `lhs`: The image group element variable (left-hand side of the equation).
    /// - `rhs`: An instance of [`LinearCombination`] representing the linear combination on the right-hand side.
    pub fn append_equation(&mut self, lhs: GroupVar<G>, rhs: impl Into<LinearCombination<G>>) {
        self.linear_map.append(rhs.into());
        self.image.push(lhs);
    }

    /// Adds a new equation to the statement of the form:
    /// `lhs = Σ weight_i * (scalar_i * point_i)` without allocating `lhs`.
    ///
    /// # Parameters
    /// - `rhs`: An instance of [`LinearCombination`] representing the linear combination on the right-hand side.
    pub fn allocate_eq(&mut self, rhs: impl Into<LinearCombination<G>>) -> GroupVar<G> {
        let var = self.allocate_element();
        self.append_equation(var, rhs);
        var
    }

    /// Allocates a scalar variable for use in the linear map.
    pub fn allocate_scalar(&mut self) -> ScalarVar<G> {
        self.linear_map.num_scalars += 1;
        ScalarVar(self.linear_map.num_scalars - 1, PhantomData)
    }

    /// Allocates `N` new scalar variables, with `N` known at compile-time.
    ///
    /// # Returns
    /// An array of [`ScalarVar`] representing the newly allocated scalar references.
    ///
    /// # Example
    /// ```
    /// # use sigma_proofs::LinearRelation;
    /// use curve25519_dalek::RistrettoPoint as G;
    ///
    /// let mut relation = LinearRelation::<G>::new();
    /// let [var_x, var_y] = relation.allocate_scalars();
    /// let vars = relation.allocate_scalars::<10>();
    /// ```
    pub fn allocate_scalars<const N: usize>(&mut self) -> [ScalarVar<G>; N] {
        let mut vars = [ScalarVar(usize::MAX, PhantomData); N];
        for var in vars.iter_mut() {
            *var = self.allocate_scalar();
        }
        vars
    }

<<<<<<< HEAD
    /// Allocates `n` new scalar variables, with `n` decided at runtime.
    ///
    /// # Returns
    /// A `Vec` of [`ScalarVar`] representing the newly allocated scalar references.
    ///
    /// # Example
=======
    /// Allocates a vector of new scalar variables.
    ///
    /// # Returns
    /// A vector of [`ScalarVar`] representing the newly allocated scalar indices.
    ///    /// # Example
>>>>>>> 5cfb48ee
    /// ```
    /// # use sigma_proofs::LinearRelation;
    /// use curve25519_dalek::RistrettoPoint as G;
    ///
    /// let mut relation = LinearRelation::<G>::new();
<<<<<<< HEAD
    /// let vars = relation.allocate_scalars_n(2);
    /// assert_eq!(vars.len(), 2);
    /// ```
    pub fn allocate_scalars_n(&mut self, n: usize) -> Vec<ScalarVar<G>> {
        (0..n).map(|_| self.allocate_scalar()).collect()
    }

    /// Allocates a group element variable (i.e. elliptic curve point) for use in the linear map.
=======
    /// let [var_x, var_y] = relation.allocate_scalars();
    /// let vars = relation.allocate_scalars_vec(10);
    /// ```
    pub fn allocate_scalars_vec(&mut self, n: usize) -> Vec<ScalarVar<G>> {
        (0..n).map(|_| self.allocate_scalar()).collect()
    }

    /// Allocates a point variable (group element) for use in the linear map.
>>>>>>> 5cfb48ee
    pub fn allocate_element(&mut self) -> GroupVar<G> {
        self.linear_map.num_elements += 1;
        GroupVar(self.linear_map.num_elements - 1, PhantomData)
    }

    /// Allocates a group element variable (i.e. elliptic curve point) and sets it immediately to the given value
    pub fn allocate_element_with(&mut self, element: G) -> GroupVar<G> {
        let var = self.allocate_element();
        self.set_element(var, element);
        var
    }

    /// Allocates `N` group element variables, with `N` known at compile-time.
    ///
    /// # Returns
    /// An array of [`GroupVar`] representing the newly allocated group element references.
    ///
    /// # Example
    /// ```
    /// # use sigma_proofs::LinearRelation;
    /// use curve25519_dalek::RistrettoPoint as G;
    ///
    /// let mut relation = LinearRelation::<G>::new();
    /// let [var_g, var_h] = relation.allocate_elements();
    /// let vars = relation.allocate_elements::<10>();
    /// ```
    pub fn allocate_elements<const N: usize>(&mut self) -> [GroupVar<G>; N] {
        let mut vars = [GroupVar(usize::MAX, PhantomData); N];
        for var in vars.iter_mut() {
            *var = self.allocate_element();
        }
        vars
    }

<<<<<<< HEAD
    /// Allocates `N` group element variables, with `N` decided at runtime.
    ///
    /// # Returns
    /// A `Vec` of [`GroupVar`] representing the newly allocated group element references.
=======
    /// Allocates a vector of new point variables (group elements).
    ///
    /// # Returns
    /// A vector of [`GroupVar`] representing the newly allocated group element indices.
>>>>>>> 5cfb48ee
    ///
    /// # Example
    /// ```
    /// # use sigma_proofs::LinearRelation;
    /// use curve25519_dalek::RistrettoPoint as G;
<<<<<<< HEAD
    ///
    /// let mut relation = LinearRelation::<G>::new();
    /// let vars = relation.allocate_elements_n(2);
    /// assert_eq!(vars.len(), 2);
    /// ```
    pub fn allocate_elements_n(&mut self, n: usize) -> Vec<GroupVar<G>> {
=======
    /// let mut relation = LinearRelation::<G>::new();
    /// let [var_g, var_h
    /// ] = relation.allocate_elements();
    /// let vars = relation.allocate_elements_vec(10);
    /// ```
    pub fn allocate_elements_vec(&mut self, n: usize) -> Vec<GroupVar<G>> {
>>>>>>> 5cfb48ee
        (0..n).map(|_| self.allocate_element()).collect()
    }

    /// Allocates a point variable (group element) and sets it immediately to the given value.
    pub fn allocate_elements_with(&mut self, elements: &[G]) -> Vec<GroupVar<G>> {
        elements
            .iter()
            .map(|element| self.allocate_element_with(*element))
            .collect()
    }

    /// Assign a group element value to a point variable.
    ///
    /// # Parameters
    ///
    /// - `var`: The variable to assign.
    /// - `element`: The value to assign to the variable.
    ///
    /// # Panics
    ///
    /// Panics if the given assignment conflicts with the existing assignment.
    pub fn set_element(&mut self, var: GroupVar<G>, element: G) {
        self.linear_map.group_elements.assign_element(var, element)
    }

    /// Assigns specific group elements to variables.
    ///
    /// # Parameters
    ///
    /// - `assignments`: A collection of `(GroupVar, GroupElement)` pairs that can be iterated over.
    ///
    /// # Panics
    ///
    /// Panics if the collection contains two conflicting assignments for the same variable.
    pub fn set_elements(&mut self, assignments: impl IntoIterator<Item = (GroupVar<G>, G)>) {
        self.linear_map.group_elements.assign_elements(assignments)
    }

    /// Evaluates all linear combinations in the linear map with the provided scalars, computing the
    /// left-hand side of this constraints (i.e. the image).
    ///
    /// After calling this function, all point variables will be assigned.
    ///
    /// # Parameters
    ///
    /// - `scalars`: A slice of scalar values corresponding to the scalar variables.
    ///
    /// # Returns
    ///
    /// Return `Ok` on success, and an error if unassigned elements prevent the image from being
    /// computed. Modifies the group elements assigned in the [LinearRelation].
    pub fn compute_image(&mut self, scalars: impl ScalarAssignments<G>) -> Result<(), Error> {
        if self.linear_map.num_constraints() != self.image.len() {
            // NOTE: This is a panic, rather than a returned error, because this can only happen if
            // this implementation has a bug.
            panic!("invalid LinearRelation: different number of constraints and image variables");
        }

        let mapped_scalars = self.linear_map.evaluate(scalars)?;

        for (mapped_scalar, lhs) in iter::zip(mapped_scalars, &self.image) {
            self.linear_map
                .group_elements
                .assign_element(*lhs, mapped_scalar)
        }
        Ok(())
    }

    /// Returns the current group elements corresponding to the image variables.
    ///
    /// # Returns
    ///
    /// A vector of group elements (`Vec<G>`) representing the linear map's image.
    // TODO: Should this return GroupMap?
    pub fn image(&self) -> Result<Vec<G>, UnassignedGroupVarError> {
        self.image
            .iter()
            .map(|&var| self.linear_map.group_elements.get(var))
            .collect()
    }

    /// Convert this LinearRelation into a non-interactive zero-knowledge protocol
    /// using the ShakeCodec and a specified context/domain separator.
    ///
    /// # Parameters
    /// - `context`: Domain separator bytes for the Fiat-Shamir transform
    ///
    /// # Returns
    /// A `Nizk` instance ready for proving and verification
    ///
    /// # Example
    /// ```
    /// # use sigma_proofs::{LinearRelation, Nizk};
    /// # use curve25519_dalek::RistrettoPoint as G;
    /// # use curve25519_dalek::scalar::Scalar;
    /// # use rand::rngs::OsRng;
    /// # use group::Group;
    ///
    /// let mut relation = LinearRelation::<G>::new();
    /// let x_var = relation.allocate_scalar();
    /// let g_var = relation.allocate_element();
    /// let p_var = relation.allocate_eq(x_var * g_var);
    ///
    /// relation.set_element(g_var, G::generator());
    /// let x = Scalar::random(&mut OsRng);
    /// relation.compute_image([(x_var, x)]).unwrap();
    ///
    /// // Convert to NIZK with custom context
    /// let nizk = relation.into_nizk(b"my-protocol-v1").unwrap();
    /// let proof = nizk.prove_batchable([(x_var, x)], &mut OsRng).unwrap();
    /// assert!(nizk.verify_batchable(&proof).is_ok());
    /// ```
    pub fn into_nizk(
        self,
        session_identifier: &[u8],
    ) -> Result<Nizk<CanonicalLinearRelation<G>, Shake128DuplexSponge<G>>, InvalidInstance> {
        Ok(Nizk::new(session_identifier, self.try_into()?))
    }

    /// Construct a [CanonicalLinearRelation] from this generalized linear relation.
    ///
    /// The construction may fail if the linear relation is malformed, unsatisfiable, or trivial.
    pub fn canonical(&self) -> Result<CanonicalLinearRelation<G>, InvalidInstance> {
        self.try_into()
    }
}<|MERGE_RESOLUTION|>--- conflicted
+++ resolved
@@ -308,44 +308,25 @@
         vars
     }
 
-<<<<<<< HEAD
     /// Allocates `n` new scalar variables, with `n` decided at runtime.
     ///
     /// # Returns
     /// A `Vec` of [`ScalarVar`] representing the newly allocated scalar references.
     ///
     /// # Example
-=======
-    /// Allocates a vector of new scalar variables.
-    ///
-    /// # Returns
-    /// A vector of [`ScalarVar`] representing the newly allocated scalar indices.
-    ///    /// # Example
->>>>>>> 5cfb48ee
     /// ```
     /// # use sigma_proofs::LinearRelation;
     /// use curve25519_dalek::RistrettoPoint as G;
     ///
     /// let mut relation = LinearRelation::<G>::new();
-<<<<<<< HEAD
-    /// let vars = relation.allocate_scalars_n(2);
+    /// let vars = relation.allocate_scalars_vec(2);
     /// assert_eq!(vars.len(), 2);
-    /// ```
-    pub fn allocate_scalars_n(&mut self, n: usize) -> Vec<ScalarVar<G>> {
-        (0..n).map(|_| self.allocate_scalar()).collect()
-    }
-
-    /// Allocates a group element variable (i.e. elliptic curve point) for use in the linear map.
-=======
-    /// let [var_x, var_y] = relation.allocate_scalars();
-    /// let vars = relation.allocate_scalars_vec(10);
     /// ```
     pub fn allocate_scalars_vec(&mut self, n: usize) -> Vec<ScalarVar<G>> {
         (0..n).map(|_| self.allocate_scalar()).collect()
     }
 
-    /// Allocates a point variable (group element) for use in the linear map.
->>>>>>> 5cfb48ee
+    /// Allocates a group element variable (i.e. elliptic curve point) for use in the linear map.
     pub fn allocate_element(&mut self) -> GroupVar<G> {
         self.linear_map.num_elements += 1;
         GroupVar(self.linear_map.num_elements - 1, PhantomData)
@@ -380,37 +361,21 @@
         vars
     }
 
-<<<<<<< HEAD
     /// Allocates `N` group element variables, with `N` decided at runtime.
     ///
     /// # Returns
     /// A `Vec` of [`GroupVar`] representing the newly allocated group element references.
-=======
-    /// Allocates a vector of new point variables (group elements).
-    ///
-    /// # Returns
-    /// A vector of [`GroupVar`] representing the newly allocated group element indices.
->>>>>>> 5cfb48ee
     ///
     /// # Example
     /// ```
     /// # use sigma_proofs::LinearRelation;
     /// use curve25519_dalek::RistrettoPoint as G;
-<<<<<<< HEAD
     ///
     /// let mut relation = LinearRelation::<G>::new();
-    /// let vars = relation.allocate_elements_n(2);
+    /// let vars = relation.allocate_elements_vec(2);
     /// assert_eq!(vars.len(), 2);
     /// ```
-    pub fn allocate_elements_n(&mut self, n: usize) -> Vec<GroupVar<G>> {
-=======
-    /// let mut relation = LinearRelation::<G>::new();
-    /// let [var_g, var_h
-    /// ] = relation.allocate_elements();
-    /// let vars = relation.allocate_elements_vec(10);
-    /// ```
-    pub fn allocate_elements_vec(&mut self, n: usize) -> Vec<GroupVar<G>> {
->>>>>>> 5cfb48ee
+    pub fn allocate_elements_vev(&mut self, n: usize) -> Vec<GroupVar<G>> {
         (0..n).map(|_| self.allocate_element()).collect()
     }
 
