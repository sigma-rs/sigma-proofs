//! # Protocol Composition with AND/OR Logic
//!
//! This module defines the [`Protocol`] enum, which generalizes the [`SchnorrProof`]
//! by enabling compositional logic between multiple proof instances.
//!
//! Specifically, it supports:
//! - Simple atomic proofs (e.g., discrete logarithm, Pedersen commitments)
//! - Conjunctions (`And`) of multiple sub-protocols
//! - Disjunctions (`Or`) of multiple sub-protocols
//!
//! ## Example Composition
//!
//! ```ignore
//! And(
//!    Or(dleq, pedersen_commitment),
//!    Simple(discrete_logarithm),
//!    And(pedersen_commitment_dleq, bbs_blind_commitment_computation)
//! )
//! ```

use ff::{Field, PrimeField};
use group::prime::PrimeGroup;
use sha3::Digest;
use sha3::Sha3_256;

use crate::{
    codec::Shake128DuplexSponge,
    errors::Error,
    fiat_shamir::Nizk,
    linear_relation::LinearRelation,
    schnorr_protocol::SchnorrProof,
    serialization::{deserialize_scalars, serialize_scalars},
    traits::{SigmaProtocol, SigmaProtocolSimulator},
};

/// A protocol proving knowledge of a witness for a composition of SchnorrProof's.
///
/// This implementation generalizes [`SchnorrProof`] by using AND/OR links.
///
/// # Type Parameters
/// - `G`: A cryptographic group implementing [`Group`] and [`GroupEncoding`].
#[derive(Clone)]
pub enum ComposedRelation<G: PrimeGroup> {
    Simple(SchnorrProof<G>),
    And(Vec<ComposedRelation<G>>),
    Or(Vec<ComposedRelation<G>>),
}

impl<G> From<SchnorrProof<G>> for ComposedRelation<G>
where
    G: PrimeGroup,
{
    fn from(value: SchnorrProof<G>) -> Self {
        ComposedRelation::Simple(value)
    }
}

impl<G> From<LinearRelation<G>> for ComposedRelation<G>
where
    G: PrimeGroup,
{
    fn from(value: LinearRelation<G>) -> Self {
        Self::Simple(
            SchnorrProof::try_from(value)
                .expect("Failed to convert LinearRelation to SchnorrProof"),
        )
    }
}

// Structure representing the Commitment type of Protocol as SigmaProtocol
#[derive(Clone)]
pub enum ComposedCommitment<G: PrimeGroup> {
    Simple(<SchnorrProof<G> as SigmaProtocol>::Commitment),
    And(Vec<ComposedCommitment<G>>),
    Or(Vec<ComposedCommitment<G>>),
}

// Structure representing the ProverState type of Protocol as SigmaProtocol
#[derive(Clone)]
pub enum ComposedProverState<G: PrimeGroup> {
    Simple(<SchnorrProof<G> as SigmaProtocol>::ProverState),
    And(Vec<ComposedProverState<G>>),
    Or(
        usize,                                                 // real index
<<<<<<< HEAD
        Box<ProtocolProverState<G>>,                           // real ProverState
        (Vec<ProtocolChallenge<G>>, Vec<ProtocolResponse<G>>), // simulated transcripts
=======
        Vec<ComposedProverState<G>>,                           // real ProverState
        (Vec<ComposedChallenge<G>>, Vec<ComposedResponse<G>>), // simulated transcripts
>>>>>>> 83f20f72
    ),
}

// Structure representing the Response type of Protocol as SigmaProtocol
#[derive(Clone)]
pub enum ComposedResponse<G: PrimeGroup> {
    Simple(<SchnorrProof<G> as SigmaProtocol>::Response),
    And(Vec<ComposedResponse<G>>),
    Or(Vec<ComposedChallenge<G>>, Vec<ComposedResponse<G>>),
}

// Structure representing the Witness type of Protocol as SigmaProtocol
pub enum ComposedWitness<G: PrimeGroup> {
    Simple(<SchnorrProof<G> as SigmaProtocol>::Witness),
<<<<<<< HEAD
    And(Vec<ProtocolWitness<G>>),
    Or(usize, Box<ProtocolWitness<G>>),
}

impl<G: Group + GroupEncoding> From<Vec<ProtocolWitness<G>>> for ProtocolWitness<G> {
    fn from(value: Vec<ProtocolWitness<G>>) -> Self {
        Self::And(value)
    }
}

impl<G: Group + GroupEncoding> From<(usize, ProtocolWitness<G>)> for ProtocolWitness<G> {
    fn from((i, witness): (usize, ProtocolWitness<G>)) -> Self {
        Self::Or(i, Box::new(witness))
    }
=======
    And(Vec<ComposedWitness<G>>),
    Or(usize, Vec<ComposedWitness<G>>),
>>>>>>> 83f20f72
}

// Structure representing the Challenge type of Protocol as SigmaProtocol
type ComposedChallenge<G> = <SchnorrProof<G> as SigmaProtocol>::Challenge;

impl<G: PrimeGroup> SigmaProtocol for ComposedRelation<G> {
    type Commitment = ComposedCommitment<G>;
    type ProverState = ComposedProverState<G>;
    type Response = ComposedResponse<G>;
    type Witness = ComposedWitness<G>;
    type Challenge = ComposedChallenge<G>;

    fn prover_commit(
        &self,
        witness: &Self::Witness,
        rng: &mut (impl rand::Rng + rand::CryptoRng),
    ) -> Result<(Self::Commitment, Self::ProverState), Error> {
        match (self, witness) {
            (ComposedRelation::Simple(p), ComposedWitness::Simple(w)) => {
                p.prover_commit(w, rng).map(|(c, s)| {
                    (
                        ComposedCommitment::Simple(c),
                        ComposedProverState::Simple(s),
                    )
                })
            }
            (ComposedRelation::And(ps), ComposedWitness::And(ws)) => {
                if ps.len() != ws.len() {
                    return Err(Error::InvalidInstanceWitnessPair);
                }
                let mut commitments = Vec::with_capacity(ps.len());
                let mut prover_states = Vec::with_capacity(ps.len());

                for (p, w) in ps.iter().zip(ws.iter()) {
                    let (c, s) = p.prover_commit(w, rng)?;
                    commitments.push(c);
                    prover_states.push(s);
                }

                Ok((
                    ComposedCommitment::And(commitments),
                    ComposedProverState::And(prover_states),
                ))
            }
            (ComposedRelation::Or(ps), ComposedWitness::Or(w_index, w)) => {
                let mut commitments = Vec::new();
                let mut simulated_challenges = Vec::new();
                let mut simulated_responses = Vec::new();

                let (real_commitment, real_state) = ps[*w_index].prover_commit(w, rng)?;

                for i in (0..ps.len()).filter(|i| i != w_index) {
                    let (commitment, challenge, response) = ps[i].simulate_transcript(rng)?;
                    commitments.push(commitment);
                    simulated_challenges.push(challenge);
                    simulated_responses.push(response);
                }
                commitments.insert(*w_index, real_commitment);

                Ok((
                    ComposedCommitment::Or(commitments),
                    ComposedProverState::Or(
                        *w_index,
                        Box::new(real_state),
                        (simulated_challenges, simulated_responses),
                    ),
                ))
            }
            _ => unreachable!(),
        }
    }

    fn prover_response(
        &self,
        state: Self::ProverState,
        challenge: &Self::Challenge,
    ) -> Result<Self::Response, Error> {
        match (self, state) {
            (ComposedRelation::Simple(p), ComposedProverState::Simple(state)) => p
                .prover_response(state, challenge)
                .map(ComposedResponse::Simple),
            (ComposedRelation::And(ps), ComposedProverState::And(states)) => {
                if ps.len() != states.len() {
                    return Err(Error::InvalidInstanceWitnessPair);
                }
                let responses: Result<Vec<_>, _> = ps
                    .iter()
                    .zip(states)
                    .map(|(p, s)| p.prover_response(s, challenge))
                    .collect();

                Ok(ComposedResponse::And(responses?))
            }
            (
                ComposedRelation::Or(ps),
                ComposedProverState::Or(
                    w_index,
                    real_state,
                    (simulated_challenges, simulated_responses),
                ),
            ) => {
                let mut challenges = Vec::with_capacity(ps.len());
                let mut responses = Vec::with_capacity(ps.len());

                let mut real_challenge = *challenge;
                for ch in &simulated_challenges {
                    real_challenge -= ch;
                }
                let real_response = ps[w_index].prover_response(*real_state, &real_challenge)?;

                for (i, _) in ps.iter().enumerate() {
                    if i == w_index {
                        challenges.push(real_challenge);
                        responses.push(real_response.clone());
                    } else {
                        let simulated_index = if i < w_index { i } else { i - 1 };
                        challenges.push(simulated_challenges[simulated_index]);
                        responses.push(simulated_responses[simulated_index].clone());
                    }
                }
                Ok(ComposedResponse::Or(challenges, responses))
            }
            _ => panic!(),
        }
    }

    fn verifier(
        &self,
        commitment: &Self::Commitment,
        challenge: &Self::Challenge,
        response: &Self::Response,
    ) -> Result<(), Error> {
        match (self, commitment, response) {
            (
                ComposedRelation::Simple(p),
                ComposedCommitment::Simple(c),
                ComposedResponse::Simple(r),
            ) => p.verifier(c, challenge, r),
            (
                ComposedRelation::And(ps),
                ComposedCommitment::And(commitments),
                ComposedResponse::And(responses),
            ) => ps
                .iter()
                .zip(commitments)
                .zip(responses)
                .try_for_each(|((p, c), r)| p.verifier(c, challenge, r)),
            (
                ComposedRelation::Or(ps),
                ComposedCommitment::Or(commitments),
                ComposedResponse::Or(challenges, responses),
            ) => {
                let mut expected_difference = *challenge;
                for (i, p) in ps.iter().enumerate() {
                    p.verifier(&commitments[i], &challenges[i], &responses[i])?;
                    expected_difference -= challenges[i];
                }
                match expected_difference.is_zero_vartime() {
                    true => Ok(()),
                    false => Err(Error::VerificationFailure),
                }
            }
            _ => panic!(),
        }
    }

    fn serialize_commitment(&self, commitment: &Self::Commitment) -> Vec<u8> {
        match (self, commitment) {
            (ComposedRelation::Simple(p), ComposedCommitment::Simple(c)) => {
                p.serialize_commitment(c)
            }
            (ComposedRelation::And(ps), ComposedCommitment::And(commitments))
            | (ComposedRelation::Or(ps), ComposedCommitment::Or(commitments)) => ps
                .iter()
                .zip(commitments)
                .flat_map(|(p, c)| p.serialize_commitment(c))
                .collect(),
            _ => panic!(),
        }
    }

    fn serialize_challenge(&self, challenge: &Self::Challenge) -> Vec<u8> {
        serialize_scalars::<G>(&[*challenge])
    }

    fn instance_label(&self) -> impl AsRef<[u8]> {
        match self {
            ComposedRelation::Simple(p) => {
                let label = p.instance_label();
                label.as_ref().to_vec()
            }
            ComposedRelation::And(ps) => {
                let mut bytes = Vec::new();
                for p in ps {
                    bytes.extend(p.instance_label().as_ref());
                }
                bytes
            }
            ComposedRelation::Or(ps) => {
                let mut bytes = Vec::new();
                for p in ps {
                    bytes.extend(p.instance_label().as_ref());
                }
                bytes
            }
        }
    }

    fn protocol_identifier(&self) -> impl AsRef<[u8]> {
        let mut hasher = Sha3_256::new();

        match self {
            ComposedRelation::Simple(p) => {
                // take the digest of the simple protocol id
                hasher.update([0u8; 32]);
                hasher.update(p.protocol_identifier());
            }
            ComposedRelation::And(protocols) => {
                let mut hasher = Sha3_256::new();
                hasher.update([1u8; 32]);
                for p in protocols {
                    hasher.update(p.protocol_identifier());
                }
            }
            ComposedRelation::Or(protocols) => {
                let mut hasher = Sha3_256::new();
                hasher.update([2u8; 32]);
                for p in protocols {
                    hasher.update(p.protocol_identifier());
                }
            }
        }

        hasher.finalize()
    }

    fn serialize_response(&self, response: &Self::Response) -> Vec<u8> {
        match (self, response) {
            (ComposedRelation::Simple(p), ComposedResponse::Simple(r)) => p.serialize_response(r),
            (ComposedRelation::And(ps), ComposedResponse::And(responses)) => {
                let mut bytes = Vec::new();
                for (i, p) in ps.iter().enumerate() {
                    bytes.extend(p.serialize_response(&responses[i]));
                }
                bytes
            }
            (ComposedRelation::Or(ps), ComposedResponse::Or(challenges, responses)) => {
                let mut bytes = Vec::new();
                for (i, p) in ps.iter().enumerate() {
                    bytes.extend(&serialize_scalars::<G>(&[challenges[i]]));
                    bytes.extend(p.serialize_response(&responses[i]));
                }
                bytes
            }
            _ => panic!(),
        }
    }

    fn deserialize_commitment(&self, data: &[u8]) -> Result<Self::Commitment, Error> {
        match self {
            ComposedRelation::Simple(p) => {
                let c = p.deserialize_commitment(data)?;
                Ok(ComposedCommitment::Simple(c))
            }
            ComposedRelation::And(ps) | ComposedRelation::Or(ps) => {
                let mut cursor = 0;
                let mut commitments = Vec::with_capacity(ps.len());

                for p in ps {
                    let c = p.deserialize_commitment(&data[cursor..])?;
                    let size = p.serialize_commitment(&c).len();
                    cursor += size;
                    commitments.push(c);
                }

                Ok(match self {
                    ComposedRelation::And(_) => ComposedCommitment::And(commitments),
                    ComposedRelation::Or(_) => ComposedCommitment::Or(commitments),
                    _ => unreachable!(),
                })
            }
        }
    }

    fn deserialize_challenge(&self, data: &[u8]) -> Result<Self::Challenge, Error> {
        let scalars = deserialize_scalars::<G>(data, 1).ok_or(Error::VerificationFailure)?;
        Ok(scalars[0])
    }

    fn deserialize_response(&self, data: &[u8]) -> Result<Self::Response, Error> {
        match self {
            ComposedRelation::Simple(p) => {
                let r = p.deserialize_response(data)?;
                Ok(ComposedResponse::Simple(r))
            }
            ComposedRelation::And(ps) => {
                let mut cursor = 0;
                let mut responses = Vec::with_capacity(ps.len());
                for p in ps {
                    let r = p.deserialize_response(&data[cursor..])?;
                    let size = p.serialize_response(&r).len();
                    cursor += size;
                    responses.push(r);
                }
                Ok(ComposedResponse::And(responses))
            }
            ComposedRelation::Or(ps) => {
                let ch_bytes_len = <G::Scalar as PrimeField>::Repr::default().as_ref().len();
                let mut cursor = 0;
                let mut challenges = Vec::with_capacity(ps.len());
                let mut responses = Vec::with_capacity(ps.len());
                for p in ps {
                    let ch_vec = deserialize_scalars::<G>(&data[cursor..cursor + ch_bytes_len], 1)
                        .ok_or(Error::VerificationFailure)?;
                    let ch = ch_vec[0];
                    cursor += ch_bytes_len;
                    let r = p.deserialize_response(&data[cursor..])?;
                    let size = p.serialize_response(&r).len();
                    cursor += size;
                    challenges.push(ch);
                    responses.push(r);
                }
                Ok(ComposedResponse::Or(challenges, responses))
            }
        }
    }
}

impl<G: PrimeGroup> SigmaProtocolSimulator for ComposedRelation<G> {
    fn simulate_commitment(
        &self,
        challenge: &Self::Challenge,
        response: &Self::Response,
    ) -> Result<Self::Commitment, Error> {
        match (self, response) {
            (ComposedRelation::Simple(p), ComposedResponse::Simple(r)) => Ok(
                ComposedCommitment::Simple(p.simulate_commitment(challenge, r)?),
            ),
            (ComposedRelation::And(ps), ComposedResponse::And(rs)) => {
                let commitments = ps
                    .iter()
                    .zip(rs)
                    .map(|(p, r)| p.simulate_commitment(challenge, r))
                    .collect::<Result<Vec<_>, _>>()?;
                Ok(ComposedCommitment::And(commitments))
            }
            (ComposedRelation::Or(ps), ComposedResponse::Or(challenges, rs)) => {
                let commitments = ps
                    .iter()
                    .zip(challenges)
                    .zip(rs)
                    .map(|((p, ch), r)| p.simulate_commitment(ch, r))
                    .collect::<Result<Vec<_>, _>>()?;
                Ok(ComposedCommitment::Or(commitments))
            }
            _ => panic!(),
        }
    }

    fn simulate_response<R: rand::Rng + rand::CryptoRng>(&self, rng: &mut R) -> Self::Response {
        match self {
            ComposedRelation::Simple(p) => ComposedResponse::Simple(p.simulate_response(rng)),
            ComposedRelation::And(ps) => {
                ComposedResponse::And(ps.iter().map(|p| p.simulate_response(rng)).collect())
            }
            ComposedRelation::Or(ps) => {
                let mut challenges = Vec::with_capacity(ps.len());
                let mut responses = Vec::with_capacity(ps.len());
                for _ in 0..ps.len() {
                    challenges.push(G::Scalar::random(&mut *rng));
                }
                for p in ps.iter() {
                    responses.push(p.simulate_response(&mut *rng));
                }
                ComposedResponse::Or(challenges, responses)
            }
        }
    }

    fn simulate_transcript<R: rand::Rng + rand::CryptoRng>(
        &self,
        rng: &mut R,
    ) -> Result<(Self::Commitment, Self::Challenge, Self::Response), Error> {
        match self {
            ComposedRelation::Simple(p) => {
                let (c, ch, r) = p.simulate_transcript(rng)?;
                Ok((
                    ComposedCommitment::Simple(c),
                    ch,
                    ComposedResponse::Simple(r),
                ))
            }
            ComposedRelation::And(ps) => {
                let challenge = G::Scalar::random(&mut *rng);
                let mut responses = Vec::with_capacity(ps.len());
                for p in ps.iter() {
                    responses.push(p.simulate_response(&mut *rng));
                }
                let commitments = ps
                    .iter()
                    .enumerate()
                    .map(|(i, p)| p.simulate_commitment(&challenge, &responses[i]))
                    .collect::<Result<Vec<_>, Error>>()?;

                Ok((
                    ComposedCommitment::And(commitments),
                    challenge,
                    ComposedResponse::And(responses),
                ))
            }
            ComposedRelation::Or(ps) => {
                let mut commitments = Vec::with_capacity(ps.len());
                let mut challenges = Vec::with_capacity(ps.len());
                let mut responses = Vec::with_capacity(ps.len());

                for p in ps.iter() {
                    let (c, ch, r) = p.simulate_transcript(rng)?;
                    commitments.push(c);
                    challenges.push(ch);
                    responses.push(r);
                }
                let challenge = challenges.iter().sum();
                Ok((
                    ComposedCommitment::Or(commitments),
                    challenge,
                    ComposedResponse::Or(challenges, responses),
                ))
            }
        }
    }
}

impl<G: PrimeGroup> ComposedRelation<G> {
    /// Convert this Protocol into a non-interactive zero-knowledge proof
    /// using the Shake128DuplexSponge codec and a specified session identifier.
    ///
    /// This method provides a convenient way to create a NIZK from a Protocol
    /// without exposing the specific codec type to the API caller.
    ///
    /// # Parameters
    /// - `session_identifier`: Domain separator bytes for the Fiat-Shamir transform
    ///
    /// # Returns
    /// A `Nizk` instance ready for proving and verification
    pub fn into_nizk(
        self,
        session_identifier: &[u8],
    ) -> Nizk<ComposedRelation<G>, Shake128DuplexSponge<G>> {
        Nizk::new(session_identifier, self)
    }
}<|MERGE_RESOLUTION|>--- conflicted
+++ resolved
@@ -82,13 +82,8 @@
     And(Vec<ComposedProverState<G>>),
     Or(
         usize,                                                 // real index
-<<<<<<< HEAD
-        Box<ProtocolProverState<G>>,                           // real ProverState
-        (Vec<ProtocolChallenge<G>>, Vec<ProtocolResponse<G>>), // simulated transcripts
-=======
-        Vec<ComposedProverState<G>>,                           // real ProverState
+        Box<ComposedProverState<G>>,                           // real ProverState
         (Vec<ComposedChallenge<G>>, Vec<ComposedResponse<G>>), // simulated transcripts
->>>>>>> 83f20f72
     ),
 }
 
@@ -103,25 +98,20 @@
 // Structure representing the Witness type of Protocol as SigmaProtocol
 pub enum ComposedWitness<G: PrimeGroup> {
     Simple(<SchnorrProof<G> as SigmaProtocol>::Witness),
-<<<<<<< HEAD
-    And(Vec<ProtocolWitness<G>>),
-    Or(usize, Box<ProtocolWitness<G>>),
-}
-
-impl<G: Group + GroupEncoding> From<Vec<ProtocolWitness<G>>> for ProtocolWitness<G> {
-    fn from(value: Vec<ProtocolWitness<G>>) -> Self {
+    And(Vec<ComposedWitness<G>>),
+    Or(usize, Box<ComposedWitness<G>>),
+}
+
+impl<G: PrimeGroup> From<Vec<ComposedWitness<G>>> for ComposedWitness<G> {
+    fn from(value: Vec<ComposedWitness<G>>) -> Self {
         Self::And(value)
     }
 }
 
-impl<G: Group + GroupEncoding> From<(usize, ProtocolWitness<G>)> for ProtocolWitness<G> {
-    fn from((i, witness): (usize, ProtocolWitness<G>)) -> Self {
+impl<G: PrimeGroup> From<(usize, ComposedWitness<G>)> for ComposedWitness<G> {
+    fn from((i, witness): (usize, ComposedWitness<G>)) -> Self {
         Self::Or(i, Box::new(witness))
     }
-=======
-    And(Vec<ComposedWitness<G>>),
-    Or(usize, Vec<ComposedWitness<G>>),
->>>>>>> 83f20f72
 }
 
 // Structure representing the Challenge type of Protocol as SigmaProtocol
