--- conflicted
+++ resolved
@@ -9,10 +9,6 @@
 //! - [`GroupMorphismPreimage`]: a higher-level structure managing morphisms and their associated images
 
 use group::{Group, GroupEncoding};
-<<<<<<< HEAD
-=======
-use std::iter::repeat_n;
->>>>>>> f9025ee5
 
 /// A wrapper representing an index for a scalar variable.
 ///
@@ -62,11 +58,6 @@
     pub group_elements: Vec<G>,
     /// The total number of scalar variables allocated.
     pub num_scalars: usize,
-<<<<<<< HEAD
-=======
-    ///The total number of group elements allocated.
-    pub num_elements: usize,
->>>>>>> f9025ee5
 }
 
 /// Perform a simple multi-scalar multiplication (MSM) over scalars and points.
@@ -180,19 +171,12 @@
         self.morphism.num_statements() * repr_len // total size of a commit
     }
 
-<<<<<<< HEAD
     /// Adds a new equation to the statement of the form:
     /// `lhs = Σ (scalar_i * point_i)`
     ///
     /// # Parameters
     /// - `lhs`: The variable representing the left-hand group element
     /// - `rhs`: A list of (scalar variable, point variable) tuples for the linear combination
-=======
-    /// Append a new equation relating scalars to group elements.
-    /// # Parameters
-    /// - `lhs`: The image group element variable (left-hand side of the equation).
-    /// - `rhs`: A slice of `(ScalarVar, PointVar)` pairs representing the linear combination on the right-hand side.
->>>>>>> f9025ee5
     pub fn append_equation(&mut self, lhs: PointVar, rhs: &[(ScalarVar, PointVar)]) {
         let lc = LinearCombination {
             scalar_indices: rhs.iter().map(|&(s, _)| s).collect(),
@@ -202,20 +186,20 @@
         self.image.push(lhs);
     }
 
-<<<<<<< HEAD
     /// Allocates a scalar variable for use in the morphism.
     pub fn allocate_scalar(&mut self) -> ScalarVar {
         self.morphism.num_scalars += 1;
         ScalarVar(self.morphism.num_scalars - 1)
     }
 
-    /// Allocates a fixed-size array of point variables (group elements) for use in the morphism.
-    ///
-    /// Returns an array of `PointVar` indices.
+    /// Allocates space for `N` new scalar variables.
+    ///
+    /// # Returns
+    /// An array of [`ScalarVar`] representing the newly allocated scalar indices.
     ///
     /// # Example
     /// ```
-    /// # use sigma_rs::GroupMorphismPreimage;
+    /// # use sigma_rs::group_morphism::GroupMorphismPreimage;
     /// use curve25519_dalek::RistrettoPoint as G;
     ///
     /// let mut morphism = GroupMorphismPreimage::<G>::new();
@@ -236,13 +220,14 @@
         PointVar(self.morphism.group_elements.len() - 1)
     }
 
-    /// Allocates a fixed-size array of point variables (group elements) for use in the morphism.
-    ///
-    /// Returns an array of `PointVar` indices.
+    /// Allocates space for `N` new group elements, initialized to the identity element.
+    ///
+    /// # Returns
+    /// An array of [`PointVar`] representing the newly allocated group element indices.
     ///
     /// # Example
     /// ```
-    /// # use sigma_rs::GroupMorphismPreimage;
+    /// # use sigma_rs::group_morphism::GroupMorphismPreimage;
     /// use curve25519_dalek::RistrettoPoint as G;
     ///
     /// let mut morphism = GroupMorphismPreimage::<G>::new();
@@ -273,45 +258,6 @@
     pub fn assign_elements(&mut self, elements: &[(PointVar, G)]) {
         for (var, element) in elements {
             self.assign_element(*var, *element)
-=======
-    /// Allocates space for `n` new scalar variables.
-    ///
-    /// # Parameters
-    /// - `n`: Number of scalar variables to allocate.
-    ///
-    /// # Returns
-    /// A vector of [`ScalarVar`] representing the newly allocated scalar indices.
-    pub fn allocate_scalars(&mut self, n: usize) -> Vec<ScalarVar> {
-        let start = self.morphism.num_scalars;
-        self.morphism.num_scalars += n;
-        (start..start + n).map(ScalarVar).collect()
-    }
-
-    /// Allocates space for `n` new group elements, initialized to the identity element.
-    ///
-    /// # Parameters
-    /// - `n`: Number of group elements to allocate.
-    ///
-    /// # Returns
-    /// A vector of [`PointVar`] representing the newly allocated group element indices.
-    pub fn allocate_elements(&mut self, n: usize) -> Vec<PointVar> {
-        let start = self.morphism.num_elements;
-        self.morphism
-            .group_elements
-            .extend(repeat_n(G::identity(), n));
-        let points = (start..start + n).map(PointVar).collect::<Vec<_>>();
-        self.morphism.num_elements += n;
-        points
-    }
-
-    /// Sets the values of group elements at specified indices.
-    ///
-    /// # Parameters
-    /// - `elements`: A slice of `(PointVar, G)` tuples specifying which elements to update and their new values.
-    pub fn set_elements(&mut self, elements: &[(PointVar, G)]) {
-        for &(i, elt) in elements {
-            self.morphism.group_elements[i.0] = elt;
->>>>>>> f9025ee5
         }
     }
 
