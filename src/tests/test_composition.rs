use curve25519_dalek::ristretto::RistrettoPoint;
use group::Group;
use rand::rngs::OsRng;

use super::test_relations::*;
use crate::composition::{ComposedRelation, ComposedWitness};

type G = RistrettoPoint;

#[allow(non_snake_case)]
#[test]
fn test_composition_example() {
    // Composition and verification of proof for the following protocol :
    //
    // And(
    //     Or( dleq, pedersen_commitment ),
    //     Simple( discrete_logarithm ),
    //     And( pedersen_commitment_dleq, bbs_blind_commitment_computation )
    // )
    let domain_sep = b"hello world";

    // definitions of the underlying protocols
    let mut rng = OsRng;
    let (relation1, witness1) = dleq(&mut rng);
    let (relation2, witness2) = pedersen_commitment(&mut rng);
    let (relation3, witness3) = discrete_logarithm(&mut rng);
    let (relation4, witness4) = pedersen_commitment_dleq(&mut rng);
    let (relation5, witness5) = bbs_blind_commitment(&mut rng);

    let wrong_witness2 = (0..witness2.len())
        .map(|_| <G as Group>::Scalar::random(&mut rng))
        .collect::<Vec<_>>();
    // second layer protocol definitions
<<<<<<< HEAD
    let or_protocol1 = ComposedRelation::<G>::or([relation1, relation2]);
    let or_witness1 = ComposedWitness::or([witness1, wrong_witness2]);

    let and_protocol1 = ComposedRelation::and([relation4, relation5]);
    let and_witness1 = ComposedWitness::and([witness4, witness5]);

    // definition of the final protocol
    let instance = ComposedRelation::and([or_protocol1, relation3.into(), and_protocol1]);
    let witness = ComposedWitness::and([or_witness1, witness3.into(), and_witness1]);

    let nizk = instance.into_nizk(domain_sep);

    // Batchable and compact proofs
    let proof_batchable_bytes = nizk.prove_batchable(&witness, &mut OsRng).unwrap();
    let proof_compact_bytes = nizk.prove_compact(&witness, &mut OsRng).unwrap();
    // Verify proofs
    assert!(nizk.verify_batchable(&proof_batchable_bytes).is_ok());
    assert!(nizk.verify_compact(&proof_compact_bytes).is_ok());
}

#[allow(non_snake_case)]
#[test]
fn test_or_one_true() {
    // Test composition of a basic OR protocol, with one of the two witnesses being valid.

    // definitions of the underlying protocols
    let mut rng = OsRng;
    let (relation1, witness1) = dleq::<G, _>(&mut rng);
    let (relation2, witness2) = dleq::<G, _>(&mut rng);

    let wrong_witness1 = (0..witness1.len())
        .map(|_| <G as Group>::Scalar::random(&mut rng))
        .collect::<Vec<_>>();
    let wrong_witness2 = (0..witness2.len())
        .map(|_| <G as Group>::Scalar::random(&mut rng))
        .collect::<Vec<_>>();

    let or_protocol = ComposedRelation::Or(vec![
        ComposedRelation::Simple(SchnorrProof(relation1)),
        ComposedRelation::Simple(SchnorrProof(relation2)),
=======
    let or_protocol1 = ComposedRelation::<G>::Or(vec![
        ComposedRelation::Simple(relation1),
        ComposedRelation::Simple(relation2),
>>>>>>> 2e2b3aa9
    ]);

<<<<<<< HEAD
    // Construct two witnesses to the protocol, the first and then the second as the true branch.
    let witness_or_1 = ComposedWitness::or([witness1, wrong_witness2]);
    let witness_or_2 = ComposedWitness::or([wrong_witness1, witness2]);

    let nizk = or_protocol.into_nizk(b"test_or_one_true");
=======
    let simple_protocol1 = ComposedRelation::Simple(relation3);
    let simple_witness1 = ComposedWitness::Simple(witness3);

    let and_protocol1 = ComposedRelation::And(vec![
        ComposedRelation::Simple(relation4),
        ComposedRelation::Simple(relation5),
    ]);
    let and_witness1 = ComposedWitness::And(vec![
        ComposedWitness::Simple(witness4),
        ComposedWitness::Simple(witness5),
    ]);
>>>>>>> 2e2b3aa9

    for witness in [witness_or_1, witness_or_2] {
        // Batchable and compact proofs
        let proof_batchable_bytes = nizk.prove_batchable(&witness, &mut OsRng).unwrap();
        let proof_compact_bytes = nizk.prove_compact(&witness, &mut OsRng).unwrap();
        // Verify proofs
        assert!(nizk.verify_batchable(&proof_batchable_bytes).is_ok());
        assert!(nizk.verify_compact(&proof_compact_bytes).is_ok());
    }
}

#[allow(non_snake_case)]
#[test]
fn test_or_both_true() {
    // Test composition of a basic OR protocol, with both of the two witnesses being valid.

    // definitions of the underlying protocols
    let mut rng = OsRng;
    let (relation1, witness1) = dleq::<G, _>(&mut rng);
    let (relation2, witness2) = dleq::<G, _>(&mut rng);

    let or_protocol = ComposedRelation::Or(vec![
        ComposedRelation::Simple(SchnorrProof(relation1)),
        ComposedRelation::Simple(SchnorrProof(relation2)),
    ]);

    let witness = ComposedWitness::or([witness1, witness2]);
    let nizk = or_protocol.into_nizk(b"test_or_one_true");

    // Batchable and compact proofs
    let proof_batchable_bytes = nizk.prove_batchable(&witness, &mut OsRng).unwrap();
    let proof_compact_bytes = nizk.prove_compact(&witness, &mut OsRng).unwrap();
    // Verify proofs
    assert!(nizk.verify_batchable(&proof_batchable_bytes).is_ok());
    assert!(nizk.verify_compact(&proof_compact_bytes).is_ok());
}<|MERGE_RESOLUTION|>--- conflicted
+++ resolved
@@ -31,7 +31,6 @@
         .map(|_| <G as Group>::Scalar::random(&mut rng))
         .collect::<Vec<_>>();
     // second layer protocol definitions
-<<<<<<< HEAD
     let or_protocol1 = ComposedRelation::<G>::or([relation1, relation2]);
     let or_witness1 = ComposedWitness::or([witness1, wrong_witness2]);
 
@@ -69,35 +68,13 @@
         .map(|_| <G as Group>::Scalar::random(&mut rng))
         .collect::<Vec<_>>();
 
-    let or_protocol = ComposedRelation::Or(vec![
-        ComposedRelation::Simple(SchnorrProof(relation1)),
-        ComposedRelation::Simple(SchnorrProof(relation2)),
-=======
-    let or_protocol1 = ComposedRelation::<G>::Or(vec![
-        ComposedRelation::Simple(relation1),
-        ComposedRelation::Simple(relation2),
->>>>>>> 2e2b3aa9
-    ]);
+    let or_protocol = ComposedRelation::or([relation1, relation2]);
 
-<<<<<<< HEAD
     // Construct two witnesses to the protocol, the first and then the second as the true branch.
     let witness_or_1 = ComposedWitness::or([witness1, wrong_witness2]);
     let witness_or_2 = ComposedWitness::or([wrong_witness1, witness2]);
 
     let nizk = or_protocol.into_nizk(b"test_or_one_true");
-=======
-    let simple_protocol1 = ComposedRelation::Simple(relation3);
-    let simple_witness1 = ComposedWitness::Simple(witness3);
-
-    let and_protocol1 = ComposedRelation::And(vec![
-        ComposedRelation::Simple(relation4),
-        ComposedRelation::Simple(relation5),
-    ]);
-    let and_witness1 = ComposedWitness::And(vec![
-        ComposedWitness::Simple(witness4),
-        ComposedWitness::Simple(witness5),
-    ]);
->>>>>>> 2e2b3aa9
 
     for witness in [witness_or_1, witness_or_2] {
         // Batchable and compact proofs
@@ -119,10 +96,7 @@
     let (relation1, witness1) = dleq::<G, _>(&mut rng);
     let (relation2, witness2) = dleq::<G, _>(&mut rng);
 
-    let or_protocol = ComposedRelation::Or(vec![
-        ComposedRelation::Simple(SchnorrProof(relation1)),
-        ComposedRelation::Simple(SchnorrProof(relation2)),
-    ]);
+    let or_protocol = ComposedRelation::or([relation1, relation2]);
 
     let witness = ComposedWitness::or([witness1, witness2]);
     let nizk = or_protocol.into_nizk(b"test_or_one_true");
