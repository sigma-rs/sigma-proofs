--- conflicted
+++ resolved
@@ -17,6 +17,7 @@
 use crate::group_morphism::HasGroupMorphism;
 use crate::traits::{CompactProtocol, SigmaProtocol};
 
+use group::{Group, GroupEncoding};
 use rand::{CryptoRng, RngCore};
 
 pub trait FiatShamir<C: Codec>: SigmaProtocol {
@@ -42,13 +43,8 @@
 /// # Type Parameters
 /// - `P`: the Sigma protocol implementation.
 /// - `C`: the codec used for Fiat-Shamir.
-<<<<<<< HEAD
-/// - `G`: the group on which the protocol operates.
 #[derive(Debug)]
-pub struct NISigmaProtocol<P, C, G>
-=======
 pub struct NISigmaProtocol<P, C>
->>>>>>> 0e2476ce
 where
     P: SigmaProtocol<Challenge: PartialEq> + FiatShamir<C>,
     C: Codec<Challenge = P::Challenge>,
@@ -251,11 +247,12 @@
     }
 }
 
-impl<P, C, G> NISigmaProtocol<P, C, G>
-where
-    G: Group + GroupEncoding,
-    P: SigmaProtocol<Commitment = Vec<G>, Challenge = G::Scalar> + HasGroupMorphism<G>,
-    C: Codec<Challenge = G::Scalar> + Clone,
+impl<P, C> NISigmaProtocol<P, C>
+where
+    P: SigmaProtocol<Challenge = <P::Group as Group>::Scalar> + HasGroupMorphism + FiatShamir<C>,
+    P::Challenge: PartialEq,
+    P::Group: Group + GroupEncoding,
+    C: Codec<Challenge = P::Challenge> + Clone,
 {
     /// Absorbs the morphism structure into the transcript codec.
     pub fn absorb_morphism(&self, codec: &mut C) -> Result<(), Error> {
